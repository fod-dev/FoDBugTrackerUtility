--- conflicted
+++ resolved
@@ -131,7 +131,7 @@
 			ClientResponse response = builder.method(httpMethod, ClientResponse.class);
 			return checkResponseAndGetOutput(httpMethod, builder, response, returnType);
 		} catch ( ClientHandlerException e ) {
-			throw new RuntimeException("Error connecting to resource:\n"+e.getMessage(), e);
+			throw new RuntimeException("Error connecting to bug tracker:\n"+e.getMessage(), e);
 		}
 	}
 
@@ -225,28 +225,7 @@
 		} else if ( returnType.isAssignableFrom(response.getClass()) ) {
 			return (T)response;
 		} else {
-<<<<<<< HEAD
 			return response.getEntity(returnType);
-=======
-			Integer reasonCode = status.getStatusCode();
-			String reasonPhrase = getReasonPhrase(response);
-			String className = this.getClass().toString();
-			if (reasonCode.equals(401) || reasonCode.equals(400)) //FOD gives a 400 error for bad user credentials and a 401 for bad token/secret. Interim fix is to assume our auth request is well-formed and is simple bad creds.
-			{
-				if (className.contains("fod"))
-				{
-					throw new RuntimeException("Authorization failure for FoD credentials.");
-				}
-				if (className.contains("jira"))
-				{
-					throw new RuntimeException("Authorization failure for JIRA credentials.");
-				}
-				throw new RuntimeException("Authorization failure for integration connection." +response.getEntity(String.class));
-			} else
-			{
-				throw new RuntimeException(reasonPhrase);
-			}
->>>>>>> c076a753
 		}
 	}
 	
@@ -388,12 +367,12 @@
 	 * Indicate whether preemptive basic authentication should be used.
 	 * If this method returns true, the Basic Authentication header will
 	 * be sent on all requests, preventing multiple round trips for
-	 * performing authentication. This default implementation returns true.
+	 * performing authentication. This default implementation returns 
 	 * 
 	 * @return Flag specifying whether preemptive Basic Authentication should be performed
 	 */
 	protected boolean doPreemptiveBasicAuthentication() {
-		return true;
+		return false;
 	}
 	
 	/**
